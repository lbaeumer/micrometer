/**
 * Copyright 2017 VMware, Inc.
 * <p>
 * Licensed under the Apache License, Version 2.0 (the "License");
 * you may not use this file except in compliance with the License.
 * You may obtain a copy of the License at
 * <p>
 * https://www.apache.org/licenses/LICENSE-2.0
 * <p>
 * Unless required by applicable law or agreed to in writing, software
 * distributed under the License is distributed on an "AS IS" BASIS,
 * WITHOUT WARRANTIES OR CONDITIONS OF ANY KIND, either express or implied.
 * See the License for the specific language governing permissions and
 * limitations under the License.
 */
package io.micrometer.core.instrument.binder.jvm;

import io.micrometer.core.Issue;
import io.micrometer.core.instrument.MeterRegistry;
import io.micrometer.core.instrument.MockClock;
import io.micrometer.core.instrument.Tag;
import io.micrometer.core.instrument.Tags;
import io.micrometer.core.instrument.search.MeterNotFoundException;
import io.micrometer.core.instrument.simple.SimpleConfig;
import io.micrometer.core.instrument.simple.SimpleMeterRegistry;
import org.junit.jupiter.api.DisplayName;
import org.junit.jupiter.api.Test;
import org.junit.jupiter.api.condition.DisabledForJreRange;
import org.junit.jupiter.api.condition.JRE;
import org.junit.jupiter.params.ParameterizedTest;
import org.junit.jupiter.params.provider.CsvSource;

import java.util.concurrent.*;

import static org.assertj.core.api.AssertionsForClassTypes.*;

/**
 * Tests for {@link ExecutorServiceMetrics}.
 *
 * @author Clint Checketts
 * @author Jon Schneider
 * @author Johnny Lim
 * @author Sebastian Lövdahl
 */
class ExecutorServiceMetricsTest {
    private MeterRegistry registry = new SimpleMeterRegistry(SimpleConfig.DEFAULT, new MockClock());
    private Iterable<Tag> userTags = Tags.of("userTagKey", "userTagValue");

    @DisplayName("Normal executor can be instrumented after being initialized")
    @ParameterizedTest
    @CsvSource({ "custom,custom.", "custom.,custom.", ",''", "' ',''" })
    void executor(String metricPrefix, String expectedMetricPrefix) throws InterruptedException {
        CountDownLatch lock = new CountDownLatch(1);
        Executor exec = r -> {
            r.run();
            lock.countDown();
        };
        Executor executor = monitorExecutorService("exec", metricPrefix, exec);
        executor.execute(() -> System.out.println("hello"));
        lock.await();

        assertThat(registry.get(expectedMetricPrefix + "executor.execution").tags(userTags).tag("name", "exec").timer()
                           .count()).isEqualTo(1L);
        assertThat(registry.get(expectedMetricPrefix + "executor.idle").tags(userTags).tag("name", "exec").timer()
                           .count()).isEqualTo(1L);
    }

    @DisplayName("ExecutorService is casted from Executor when necessary")
    @ParameterizedTest
    @CsvSource({ "custom,custom.", "custom.,custom.", ",''", "' ',''" })
    void executorCasting(String metricPrefix, String expectedMetricPrefix) {
        Executor exec = Executors.newFixedThreadPool(2);
        monitorExecutorService("exec", metricPrefix, exec);
        assertThreadPoolExecutorMetrics("exec", expectedMetricPrefix);
    }

    @DisplayName("thread pool executor can be instrumented after being initialized")
    @ParameterizedTest
    @CsvSource({ "custom,custom.", "custom.,custom.", ",''", "' ',''" })
    void threadPoolExecutor(String metricPrefix, String expectedMetricPrefix) {
        ExecutorService exec = Executors.newFixedThreadPool(2);
        monitorExecutorService("exec", metricPrefix, exec);
        assertThreadPoolExecutorMetrics("exec", expectedMetricPrefix);
    }

    @DisplayName("Scheduled thread pool executor can be instrumented after being initialized")
    @ParameterizedTest
    @CsvSource({ "custom,custom.", "custom.,custom.", ",''", "' ',''" })
    void scheduledThreadPoolExecutor(String metricPrefix, String expectedMetricPrefix) {
        ScheduledExecutorService exec = Executors.newScheduledThreadPool(2);
        monitorExecutorService("exec", metricPrefix, exec);
        assertThreadPoolExecutorMetrics("exec", expectedMetricPrefix);
    }

    @DisplayName("ScheduledExecutorService is casted from Executor when necessary")
    @ParameterizedTest
    @CsvSource({ "custom,custom.", "custom.,custom.", ",''", "' ',''" })
    void scheduledThreadPoolExecutorAsExecutor(String metricPrefix, String expectedMetricPrefix) {
        Executor exec = Executors.newScheduledThreadPool(2);
        monitorExecutorService("exec", metricPrefix, exec);
        assertThreadPoolExecutorMetrics("exec", expectedMetricPrefix);
    }

    @DisplayName("ScheduledExecutorService is casted from ExecutorService when necessary")
    @ParameterizedTest
    @CsvSource({ "custom,custom.", "custom.,custom.", ",''", "' ',''" })
    void scheduledThreadPoolExecutorAsExecutorService(String metricPrefix, String expectedMetricPrefix) {
        ExecutorService exec = Executors.newScheduledThreadPool(2);
        monitorExecutorService("exec", metricPrefix, exec);
        assertThreadPoolExecutorMetrics("exec", expectedMetricPrefix);
    }

    @DisplayName("ExecutorService can be monitored with a default set of metrics")
    @DisabledForJreRange(min = JRE.JAVA_16, disabledReason = "See gh-2317 for why we can't run this full test on Java 16+")
    @ParameterizedTest
    @CsvSource({ "custom,custom.", "custom.,custom.", ",''", "' ',''" })
    void monitorExecutorService(String metricPrefix, String expectedMetricPrefix) throws InterruptedException {
        ExecutorService pool = monitorExecutorService("beep.pool", metricPrefix,
                                                      Executors.newSingleThreadExecutor());
        CountDownLatch taskStart = new CountDownLatch(1);
        CountDownLatch taskComplete = new CountDownLatch(1);

        pool.submit(() -> {
            taskStart.countDown();
            assertThat(taskComplete.await(1, TimeUnit.SECONDS)).isTrue();
            System.out.println("beep");
            return 0;
        });
        pool.submit(() -> System.out.println("boop"));

        assertThat(taskStart.await(1, TimeUnit.SECONDS)).isTrue();

        assertThat(registry.get(expectedMetricPrefix + "executor.queued").tags(userTags).tag("name", "beep.pool")
                           .gauge().value()).isEqualTo(1.0);

        taskComplete.countDown();

        pool.shutdown();
        assertThat(pool.awaitTermination(1, TimeUnit.SECONDS)).isTrue();

        assertThat(registry.get(expectedMetricPrefix + "executor").tags(userTags).timer().count()).isEqualTo(2L);
        assertThat(registry.get(expectedMetricPrefix + "executor.idle").tags(userTags).timer().count()).isEqualTo(2L);
        assertThat(registry.get(expectedMetricPrefix + "executor.queued").tags(userTags).gauge().value()).isEqualTo(0.0);
    }

    @DisplayName("No exception thrown trying to monitor Executors private class")
    @Test
    @Issue("#2447") // Note: only reproduces on Java 16+ or with --illegal-access=deny
    void monitorExecutorsExecutorServicePrivateClass() {
        assertThatCode(() -> ExecutorServiceMetrics.monitor(registry, Executors.newSingleThreadExecutor(), ""))
                .doesNotThrowAnyException();
    }

    @DisplayName("ScheduledExecutorService can be monitored with a default set of metrics")
    @ParameterizedTest
    @CsvSource({ "custom,custom.", "custom.,custom.", ",''", "' ',''" })
    void monitorScheduledExecutorService(String metricPrefix, String expectedMetricPrefix)
            throws TimeoutException, ExecutionException, InterruptedException {
        ScheduledExecutorService pool = monitorExecutorService("scheduled.pool", metricPrefix,
                                                               Executors.newScheduledThreadPool(2));

        CountDownLatch callableTaskStart = new CountDownLatch(1);
        CountDownLatch runnableTaskStart = new CountDownLatch(1);
        CountDownLatch callableTaskComplete = new CountDownLatch(1);
        CountDownLatch runnableTaskComplete = new CountDownLatch(1);

        Callable<Integer> scheduledBeepCallable = () -> {
            callableTaskStart.countDown();
            assertThat(callableTaskComplete.await(1, TimeUnit.SECONDS)).isTrue();
            return 1;
        };
        ScheduledFuture<Integer> callableResult = pool.schedule(scheduledBeepCallable, 10,
                                                                TimeUnit.MILLISECONDS);

        Runnable scheduledBeepRunnable = () -> {
            runnableTaskStart.countDown();
            try {
                assertThat(runnableTaskComplete.await(1, TimeUnit.SECONDS)).isTrue();
            } catch (InterruptedException e) {
                throw new IllegalStateException("scheduled runnable interrupted before completion");
            }
        };
        ScheduledFuture<?> runnableResult = pool.schedule(scheduledBeepRunnable, 15, TimeUnit.MILLISECONDS);

        assertThat(registry.get(expectedMetricPrefix + "executor.scheduled.once")
                .tags(userTags).tag("name", "scheduled.pool").counter().count()).isEqualTo(2);

        assertThat(callableTaskStart.await(1, TimeUnit.SECONDS)).isTrue();
        assertThat(runnableTaskStart.await(1, TimeUnit.SECONDS)).isTrue();

        callableTaskComplete.countDown();
        runnableTaskComplete.countDown();

        pool.shutdown();
        assertThat(pool.awaitTermination(1, TimeUnit.SECONDS)).isTrue();

        assertThat(callableResult.get(1, TimeUnit.MINUTES)).isEqualTo(1);
        assertThat(runnableResult.get(1, TimeUnit.MINUTES)).isNull();

        assertThat(registry.get(expectedMetricPrefix + "executor").tags(userTags).timer().count()).isEqualTo(2L);
        assertThat(registry.get(expectedMetricPrefix + "executor.idle").tags(userTags).timer().count()).isEqualTo(0L);
    }

    @DisplayName("ScheduledExecutorService repetitive tasks can be monitored with a default set of metrics")
    @ParameterizedTest
    @CsvSource({ "custom,custom.", "custom.,custom.", ",''", "' ',''" })
    void monitorScheduledExecutorServiceWithRepetitiveTasks(String metricPrefix, String expectedMetricPrefix) throws InterruptedException {
        ScheduledExecutorService pool = monitorExecutorService("scheduled.pool", metricPrefix,
                                                               Executors.newScheduledThreadPool(1));
        CountDownLatch fixedRateInvocations = new CountDownLatch(3);
        CountDownLatch fixedDelayInvocations = new CountDownLatch(3);

        assertThat(registry.get(expectedMetricPrefix + "executor.scheduled.repetitively").tags(userTags).counter().count()).isEqualTo(
                0);
        assertThat(registry.get(expectedMetricPrefix + "executor").tags(userTags).timer().count()).isEqualTo(0L);

        Runnable repeatedAtFixedRate = () -> {
            fixedRateInvocations.countDown();
            if (fixedRateInvocations.getCount() == 0) {
                throw new RuntimeException("finished execution");
            }
        };
        pool.scheduleAtFixedRate(repeatedAtFixedRate, 10, 10, TimeUnit.MILLISECONDS);

        Runnable repeatedWithFixedDelay = () -> {
            fixedDelayInvocations.countDown();
            if (fixedDelayInvocations.getCount() == 0) {
                throw new RuntimeException("finished execution");
            }
        };
        pool.scheduleWithFixedDelay(repeatedWithFixedDelay, 5, 15, TimeUnit.MILLISECONDS);

        assertThat(registry.get(expectedMetricPrefix + "executor.scheduled.repetitively").tags(userTags).counter().count()).isEqualTo(
                2);

        assertThat(fixedRateInvocations.await(5, TimeUnit.SECONDS)).isTrue();
        assertThat(fixedDelayInvocations.await(5, TimeUnit.SECONDS)).isTrue();

        pool.shutdown();
        assertThat(pool.awaitTermination(1, TimeUnit.SECONDS)).isTrue();

        assertThat(registry.get(expectedMetricPrefix + "executor").tags(userTags).timer().count()).isEqualTo(6L);
        assertThat(registry.get(expectedMetricPrefix + "executor.idle").tags(userTags).timer().count()).isEqualTo(0L);
    }

    @SuppressWarnings("unchecked")
    private <T extends Executor> T monitorExecutorService(String executorName, String metricPrefix, T exec) {
        if (metricPrefix == null) {
            return (T) ExecutorServiceMetrics.monitor(registry, exec, executorName, userTags);
        } else {
            return (T) ExecutorServiceMetrics.monitor(registry, exec, executorName, metricPrefix, userTags);
        }
    }

    private void assertThreadPoolExecutorMetrics(String executorName, String metricPrefix) {
        registry.get(metricPrefix + "executor.completed").tags(userTags).tag("name", executorName).meter();
        registry.get(metricPrefix + "executor.queued").tags(userTags).tag("name", executorName).gauge();
        registry.get(metricPrefix + "executor.queue.remaining").tags(userTags).tag("name", executorName).gauge();
        registry.get(metricPrefix + "executor.active").tags(userTags).tag("name", executorName).gauge();
        registry.get(metricPrefix + "executor.pool.size").tags(userTags).tag("name", executorName).gauge();
        registry.get(metricPrefix + "executor.pool.core").tags(userTags).tag("name", executorName).gauge();
        registry.get(metricPrefix + "executor.pool.max").tags(userTags).tag("name", executorName).gauge();
        registry.get(metricPrefix + "executor.idle").tags(userTags).tag("name", executorName).timer();
        registry.get(metricPrefix + "executor").tags(userTags).tag("name", executorName).timer();
    }

    @Test
    void newSingleThreadScheduledExecutor() {
        String executorServiceName = "myExecutorService";
        ExecutorServiceMetrics.monitor(registry, Executors.newSingleThreadScheduledExecutor(), executorServiceName);
<<<<<<< HEAD
        registry.get("executor").tag("name", executorServiceName).timer();
        registry.get("executor.completed").tag("name", executorServiceName).functionCounter();
    }

    @Test
    void newSingleThreadScheduledExecutorWhenReflectiveAccessIsDisabled() {
        String executorServiceName = "myExecutorService";
        ExecutorServiceMetrics.disableIllegalReflectiveAccess();
        ExecutorServiceMetrics.monitor(registry, Executors.newSingleThreadScheduledExecutor(), executorServiceName);
        registry.get("executor").tag("name", executorServiceName).timer();
        assertThatThrownBy(() -> registry.get("executor.completed").tag("name", executorServiceName).functionCounter())
                .isExactlyInstanceOf(MeterNotFoundException.class);
=======
        // timer metrics still available, even on Java 16+
        registry.get("executor").tag("name", executorServiceName).timer();
        if (isJava16OrLater()) return; // see gh-2317; ExecutorServiceMetrics not available for inaccessible JDK internal types
        registry.get("executor.completed").tag("name", executorServiceName).functionCounter();
    }

    private boolean isJava16OrLater() {
        return JRE.currentVersion().compareTo(JRE.JAVA_16) >= 0;
>>>>>>> e38a1110
    }

}<|MERGE_RESOLUTION|>--- conflicted
+++ resolved
@@ -268,9 +268,14 @@
     void newSingleThreadScheduledExecutor() {
         String executorServiceName = "myExecutorService";
         ExecutorServiceMetrics.monitor(registry, Executors.newSingleThreadScheduledExecutor(), executorServiceName);
-<<<<<<< HEAD
+        // timer metrics still available, even on Java 16+
         registry.get("executor").tag("name", executorServiceName).timer();
+        if (isJava16OrLater()) return; // see gh-2317; ExecutorServiceMetrics not available for inaccessible JDK internal types
         registry.get("executor.completed").tag("name", executorServiceName).functionCounter();
+    }
+
+    private boolean isJava16OrLater() {
+        return JRE.currentVersion().compareTo(JRE.JAVA_16) >= 0;
     }
 
     @Test
@@ -281,16 +286,6 @@
         registry.get("executor").tag("name", executorServiceName).timer();
         assertThatThrownBy(() -> registry.get("executor.completed").tag("name", executorServiceName).functionCounter())
                 .isExactlyInstanceOf(MeterNotFoundException.class);
-=======
-        // timer metrics still available, even on Java 16+
-        registry.get("executor").tag("name", executorServiceName).timer();
-        if (isJava16OrLater()) return; // see gh-2317; ExecutorServiceMetrics not available for inaccessible JDK internal types
-        registry.get("executor.completed").tag("name", executorServiceName).functionCounter();
-    }
-
-    private boolean isJava16OrLater() {
-        return JRE.currentVersion().compareTo(JRE.JAVA_16) >= 0;
->>>>>>> e38a1110
     }
 
 }