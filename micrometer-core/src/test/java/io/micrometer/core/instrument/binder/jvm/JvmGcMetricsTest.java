--- conflicted
+++ resolved
@@ -25,14 +25,10 @@
 import org.junit.jupiter.api.condition.EnabledForJreRange;
 import org.junit.jupiter.api.condition.JRE;
 
-<<<<<<< HEAD
-=======
 import java.lang.management.GarbageCollectorMXBean;
 import java.lang.management.ManagementFactory;
-import java.lang.management.MemoryPoolMXBean;
 import java.util.concurrent.TimeUnit;
 
->>>>>>> e722ce37
 import static com.tngtech.archunit.core.domain.JavaClass.Predicates.resideInAPackage;
 import static com.tngtech.archunit.lang.syntax.ArchRuleDefinition.methods;
 import static org.assertj.core.api.Assertions.assertThat;
@@ -49,10 +45,12 @@
 class JvmGcMetricsTest {
 
     SimpleMeterRegistry registry = new SimpleMeterRegistry();
+    JvmGcMetrics binder;
 
     @BeforeEach
     void beforeEach() {
-        new JvmGcMetrics().bindTo(registry);
+        this.binder = new JvmGcMetrics();
+        binder.bindTo(registry);
     }
 
     @Test
@@ -76,8 +74,6 @@
         assertThat(registry.find("jvm.gc.memory.promoted").counter()).isNotNull();
     }
 
-<<<<<<< HEAD
-=======
     @Test
     @Disabled("Garbage collection can happen before JvmGcMetrics are registered, making our metrics not match overall counts/timings")
     // available for some platforms and distributions earlier, but broadest availability in an LTS is 17
@@ -120,10 +116,4 @@
             assertThat(observedConcurrentTimeMs).isCloseTo(expectedConcurrentTimeMs, within(1d));
         });
     }
-
-    private boolean isGenerationalGc() {
-        return JvmMemory.getLongLivedHeapPool().map(MemoryPoolMXBean::getName).filter(JvmMemory::isOldGenPool).isPresent();
-    }
-
->>>>>>> e722ce37
 }