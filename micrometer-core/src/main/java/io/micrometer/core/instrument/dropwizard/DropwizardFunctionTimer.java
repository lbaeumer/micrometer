/**
 * Copyright 2017 Pivotal Software, Inc.
 * <p>
 * Licensed under the Apache License, Version 2.0 (the "License");
 * you may not use this file except in compliance with the License.
 * You may obtain a copy of the License at
 * <p>
 * http://www.apache.org/licenses/LICENSE-2.0
 * <p>
 * Unless required by applicable law or agreed to in writing, software
 * distributed under the License is distributed on an "AS IS" BASIS,
 * WITHOUT WARRANTIES OR CONDITIONS OF ANY KIND, either express or implied.
 * See the License for the specific language governing permissions and
 * limitations under the License.
 */
package io.micrometer.core.instrument.dropwizard;

import com.codahale.metrics.Snapshot;
import com.codahale.metrics.Timer;
import io.micrometer.core.instrument.AbstractMeter;
import io.micrometer.core.instrument.Clock;
import io.micrometer.core.instrument.FunctionTimer;
import io.micrometer.core.instrument.Meter;
import io.micrometer.core.instrument.util.TimeUtils;

import java.io.OutputStream;
import java.lang.ref.WeakReference;
import java.util.concurrent.TimeUnit;
import java.util.concurrent.atomic.AtomicLong;
import java.util.function.ToDoubleFunction;
import java.util.function.ToLongFunction;

/**
 * {@link FunctionTimer} for Dropwizard Metrics.
 *
 * @author Jon Schneider
 * @author Johnny Lim
 */
public class DropwizardFunctionTimer<T> extends AbstractMeter implements FunctionTimer {
    private final WeakReference<T> ref;
    private final ToLongFunction<T> countFunction;
    private final ToDoubleFunction<T> totalTimeFunction;
    private final TimeUnit totalTimeFunctionUnit;

    private final AtomicLong lastCount = new AtomicLong(0);
    private final DropwizardRate rate;
    private final Timer dropwizardMeter;
    private final TimeUnit registryBaseTimeUnit;
    private volatile double lastTime = 0.0;

    DropwizardFunctionTimer(Meter.Id id, Clock clock,
                            T obj, ToLongFunction<T> countFunction,
                            ToDoubleFunction<T> totalTimeFunction,
                            TimeUnit totalTimeFunctionUnit,
                            TimeUnit registryBaseTimeUnit) {
        super(id);
        this.ref = new WeakReference<>(obj);
        this.countFunction = countFunction;
        this.totalTimeFunction = totalTimeFunction;
        this.totalTimeFunctionUnit = totalTimeFunctionUnit;
        this.rate = new DropwizardRate(clock);
        this.registryBaseTimeUnit = registryBaseTimeUnit;
        this.dropwizardMeter = new Timer(null, new DropwizardClock(clock)) {
            @Override
            public double getFifteenMinuteRate() {
                count();
                return rate.getFifteenMinuteRate();
            }

            @Override
            public double getFiveMinuteRate() {
                count();
                return rate.getFiveMinuteRate();
            }

            @Override
            public double getOneMinuteRate() {
                count();
                return rate.getOneMinuteRate();
            }

            @Override
            public long getCount() {
                return (long) count();
            }

            @Override
            public Snapshot getSnapshot() {
                return new Snapshot() {
                    @Override
                    public double getValue(double quantile) {
                        return quantile == 0.5 ? getMean() : 0;
                    }

                    @Override
                    public long[] getValues() {
                        return new long[0];
                    }

                    @Override
                    public int size() {
                        return 1;
                    }

                    @Override
                    public long getMax() {
                        return 0;
                    }

                    @Override
                    public double getMean() {
                        double count = count();
                        return count == 0 ? 0 : totalTime(baseTimeUnit()) / count;
                    }

                    @Override
                    public long getMin() {
                        return 0;
                    }

                    @Override
                    public double getStdDev() {
                        return 0;
                    }

                    @Override
                    public void dump(OutputStream output) {
                    }
                };
            }
        };
    }

    public Timer getDropwizardMeter() {
        return dropwizardMeter;
    }

    @Override
    public double count() {
        T obj = ref.get();
        if (obj == null)
            return lastCount.get();
        return lastCount.updateAndGet(prev -> {
            long newCount = countFunction.applyAsLong(obj);
            long diff = newCount - prev;
            rate.increment(diff);
            return newCount;
        });
    }

    @Override
    public double totalTime(TimeUnit unit) {
        T obj2 = ref.get();
<<<<<<< HEAD
        if (obj2 == null)
            return lastTime;
        return (lastTime = TimeUtils.convert(totalTimeFunction.applyAsDouble(obj2),
            totalTimeFunctionUnit,
            unit));
=======
        if (obj2 != null) {
            lastTime = TimeUtils.convert(totalTimeFunction.applyAsDouble(obj2), totalTimeFunctionUnits, baseTimeUnit());
        }
        return TimeUtils.convert(lastTime, baseTimeUnit(), unit);
>>>>>>> ff231d5e
    }

    @Override
    public TimeUnit baseTimeUnit() {
        return registryBaseTimeUnit;
    }
}<|MERGE_RESOLUTION|>--- conflicted
+++ resolved
@@ -151,18 +151,10 @@
     @Override
     public double totalTime(TimeUnit unit) {
         T obj2 = ref.get();
-<<<<<<< HEAD
-        if (obj2 == null)
-            return lastTime;
-        return (lastTime = TimeUtils.convert(totalTimeFunction.applyAsDouble(obj2),
-            totalTimeFunctionUnit,
-            unit));
-=======
         if (obj2 != null) {
-            lastTime = TimeUtils.convert(totalTimeFunction.applyAsDouble(obj2), totalTimeFunctionUnits, baseTimeUnit());
+            lastTime = TimeUtils.convert(totalTimeFunction.applyAsDouble(obj2), totalTimeFunctionUnit, baseTimeUnit());
         }
         return TimeUtils.convert(lastTime, baseTimeUnit(), unit);
->>>>>>> ff231d5e
     }
 
     @Override
