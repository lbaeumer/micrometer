--- conflicted
+++ resolved
@@ -16,19 +16,10 @@
 package io.micrometer.core.instrument.search;
 
 import io.micrometer.core.instrument.*;
-<<<<<<< HEAD
-import io.micrometer.core.lang.Nullable;
-
-import java.util.ArrayList;
-import java.util.Collection;
-import java.util.List;
-import java.util.Optional;
-=======
 import io.micrometer.core.instrument.Timer;
 import io.micrometer.core.lang.Nullable;
 
 import java.util.*;
->>>>>>> 59e8bfd9
 import java.util.function.Predicate;
 import java.util.stream.Collectors;
 import java.util.stream.Stream;
@@ -42,30 +33,13 @@
     private final MeterRegistry registry;
     private final List<Tag> tags = new ArrayList<>();
     private Predicate<String> nameMatches = n -> true;
-<<<<<<< HEAD
-=======
     private final Set<String> requiredTagKeys = new HashSet<>();
->>>>>>> 59e8bfd9
 
     @Nullable
     private String exactNameMatch;
 
     private RequiredSearch(MeterRegistry registry) {
         this.registry = registry;
-<<<<<<< HEAD
-    }
-
-    public RequiredSearch name(String exactName) {
-        this.nameMatches = n -> n.equals(exactName);
-        this.exactNameMatch = exactName;
-        return this;
-    }
-
-    public RequiredSearch name(Predicate<String> nameMatches) {
-        this.nameMatches = nameMatches;
-        return this;
-=======
->>>>>>> 59e8bfd9
     }
 
     /**
@@ -227,10 +201,6 @@
     public Collection<Meter> meters() {
         Stream<Meter> meterStream = registry.getMeters().stream().filter(m -> nameMatches.test(m.getId().getName()));
 
-<<<<<<< HEAD
-        if (!tags.isEmpty()) {
-            meterStream = meterStream.filter(m -> m.getId().getTags().containsAll(tags));
-=======
         if (!tags.isEmpty() || !requiredTagKeys.isEmpty()) {
             meterStream = meterStream.filter(m -> {
                 boolean requiredKeysPresent = true;
@@ -242,7 +212,6 @@
 
                 return m.getId().getTags().containsAll(tags) && requiredKeysPresent;
             });
->>>>>>> 59e8bfd9
         }
 
         List<Meter> meters = meterStream.collect(Collectors.toList());
@@ -263,8 +232,4 @@
     public static RequiredSearch in(MeterRegistry registry) {
         return new RequiredSearch(registry);
     }
-
-    public static RequiredSearch search(MeterRegistry registry) {
-        return new RequiredSearch(registry);
-    }
 }