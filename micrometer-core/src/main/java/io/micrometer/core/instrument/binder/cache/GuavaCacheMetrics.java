/*
 * Copyright 2017 VMware, Inc.
 *
 * Licensed under the Apache License, Version 2.0 (the "License");
 * you may not use this file except in compliance with the License.
 * You may obtain a copy of the License at
 *
 * https://www.apache.org/licenses/LICENSE-2.0
 *
 * Unless required by applicable law or agreed to in writing, software
 * distributed under the License is distributed on an "AS IS" BASIS,
 * WITHOUT WARRANTIES OR CONDITIONS OF ANY KIND, either express or implied.
 * See the License for the specific language governing permissions and
 * limitations under the License.
 */
package io.micrometer.core.instrument.binder.cache;

import com.google.common.cache.Cache;
import com.google.common.cache.CacheBuilder;
import com.google.common.cache.LoadingCache;
import io.micrometer.core.instrument.*;
import io.micrometer.core.lang.NonNullApi;
import io.micrometer.core.lang.NonNullFields;
import io.micrometer.core.lang.Nullable;

import java.util.concurrent.TimeUnit;
import java.util.function.Function;
import java.util.function.ToLongFunction;

/**
 * @author Jon Schneider
 */
@NonNullApi
@NonNullFields
<<<<<<< HEAD
public class GuavaCacheMetrics<K, V, C extends Cache<K, V>> extends CacheMeterBinder<C> {
=======
public class GuavaCacheMetrics extends CacheMeterBinder {

    private final Cache<?, ?> cache;

>>>>>>> 4f3cf5ac
    /**
     * Record metrics on a Guava cache. You must call {@link CacheBuilder#recordStats()}
     * prior to building the cache for metrics to be recorded.
     * @param registry The registry to bind metrics to.
     * @param cache The cache to instrument.
     * @param cacheName Will be used to tag metrics with "cache".
<<<<<<< HEAD
     * @param tags      Tags to apply to all recorded metrics. Must be an even number of arguments representing key/value pairs of tags.
     * @param <K>       Cache key type.
     * @param <V>       Cache value type.
     * @param <C>       The cache type.
     * @return The instrumented cache, unchanged. The original cache is not wrapped or proxied in any way.
=======
     * @param tags Tags to apply to all recorded metrics. Must be an even number of
     * arguments representing key/value pairs of tags.
     * @param <C> The cache type.
     * @return The instrumented cache, unchanged. The original cache is not wrapped or
     * proxied in any way.
>>>>>>> 4f3cf5ac
     * @see com.google.common.cache.CacheStats
     */
    public static <K, V, C extends Cache<K, V>> C monitor(MeterRegistry registry, C cache, String cacheName, String... tags) {
        return monitor(registry, cache, cacheName, Tags.of(tags));
    }

    /**
     * Record metrics on a Guava cache. You must call {@link CacheBuilder#recordStats()}
     * prior to building the cache for metrics to be recorded.
     * @param registry The registry to bind metrics to.
     * @param cache The cache to instrument.
     * @param cacheName The name prefix of the metrics.
<<<<<<< HEAD
     * @param tags      Tags to apply to all recorded metrics.
     * @param <K>       Cache key type.
     * @param <V>       Cache value type.
     * @param <C>       The cache type.
     * @return The instrumented cache, unchanged. The original cache is not wrapped or proxied in any way.
     * @see com.google.common.cache.CacheStats
     */
    public static <K, V, C extends Cache<K, V>> C monitor(MeterRegistry registry, C cache, String cacheName, Iterable<Tag> tags) {
        new GuavaCacheMetrics<>(cache, cacheName, tags).bindTo(registry);
=======
     * @param tags Tags to apply to all recorded metrics.
     * @param <C> The cache type.
     * @return The instrumented cache, unchanged. The original cache is not wrapped or
     * proxied in any way.
     * @see com.google.common.cache.CacheStats
     */
    public static <C extends Cache<?, ?>> C monitor(MeterRegistry registry, C cache, String cacheName,
            Iterable<Tag> tags) {
        new GuavaCacheMetrics(cache, cacheName, tags).bindTo(registry);
>>>>>>> 4f3cf5ac
        return cache;
    }

    public GuavaCacheMetrics(C cache, String cacheName, Iterable<Tag> tags) {
        super(cache, cacheName, tags);
    }

    @Override
    protected Long size() {
        return getOrDefault(Cache::size, null);
    }

    @Override
    protected long hitCount() {
        return getOrDefault(c -> c.stats().hitCount(), 0L);
    }

    @Override
    protected Long missCount() {
        return getOrDefault(c -> c.stats().missCount(), null);
    }

    @Override
    protected Long evictionCount() {
        return getOrDefault(c -> c.stats().evictionCount(), null);
    }

    @Override
    protected long putCount() {
        return getOrDefault(c -> c.stats().loadCount(), 0L);
    }

    @Override
    protected void bindImplementationSpecificMetrics(MeterRegistry registry) {
        C cache = getCache();
        if (cache instanceof LoadingCache) {
            // dividing these gives you a measure of load latency
            TimeGauge.builder("cache.load.duration", cache, TimeUnit.NANOSECONDS, c -> c.stats().totalLoadTime())
                    .tags(getTagsWithCacheName()).description("The time the cache has spent loading new values")
                    .register(registry);

            FunctionCounter.builder("cache.load", cache, c -> c.stats().loadSuccessCount()).tags(getTagsWithCacheName())
                    .tags("result", "success")
                    .description("The number of times cache lookup methods have successfully loaded a new value")
                    .register(registry);

            FunctionCounter.builder("cache.load", cache, c -> c.stats().loadExceptionCount())
                    .tags(getTagsWithCacheName()).tags("result", "failure")
                    .description(
                            "The number of times cache lookup methods threw an exception while loading a new value")
                    .register(registry);
        }
    }

<<<<<<< HEAD
    @Nullable
    private Long getOrDefault(Function<Cache<?, ?>, Long> function, @Nullable Long defaultValue) {
        C ref = getCache();
        if (ref != null) {
            return function.apply(ref);
        }

        return defaultValue;
    }

    private long getOrDefault(ToLongFunction<Cache<?, ?>> function, long defaultValue) {
        C ref = getCache();
        if (ref != null) {
            return function.applyAsLong(ref);
        }

        return defaultValue;
    }
=======
>>>>>>> 4f3cf5ac
}<|MERGE_RESOLUTION|>--- conflicted
+++ resolved
@@ -32,36 +32,25 @@
  */
 @NonNullApi
 @NonNullFields
-<<<<<<< HEAD
 public class GuavaCacheMetrics<K, V, C extends Cache<K, V>> extends CacheMeterBinder<C> {
-=======
-public class GuavaCacheMetrics extends CacheMeterBinder {
 
-    private final Cache<?, ?> cache;
-
->>>>>>> 4f3cf5ac
     /**
      * Record metrics on a Guava cache. You must call {@link CacheBuilder#recordStats()}
      * prior to building the cache for metrics to be recorded.
      * @param registry The registry to bind metrics to.
      * @param cache The cache to instrument.
      * @param cacheName Will be used to tag metrics with "cache".
-<<<<<<< HEAD
-     * @param tags      Tags to apply to all recorded metrics. Must be an even number of arguments representing key/value pairs of tags.
-     * @param <K>       Cache key type.
-     * @param <V>       Cache value type.
-     * @param <C>       The cache type.
-     * @return The instrumented cache, unchanged. The original cache is not wrapped or proxied in any way.
-=======
      * @param tags Tags to apply to all recorded metrics. Must be an even number of
      * arguments representing key/value pairs of tags.
+     * @param <K> Cache key type.
+     * @param <V> Cache value type.
      * @param <C> The cache type.
      * @return The instrumented cache, unchanged. The original cache is not wrapped or
      * proxied in any way.
->>>>>>> 4f3cf5ac
      * @see com.google.common.cache.CacheStats
      */
-    public static <K, V, C extends Cache<K, V>> C monitor(MeterRegistry registry, C cache, String cacheName, String... tags) {
+    public static <K, V, C extends Cache<K, V>> C monitor(MeterRegistry registry, C cache, String cacheName,
+            String... tags) {
         return monitor(registry, cache, cacheName, Tags.of(tags));
     }
 
@@ -71,27 +60,17 @@
      * @param registry The registry to bind metrics to.
      * @param cache The cache to instrument.
      * @param cacheName The name prefix of the metrics.
-<<<<<<< HEAD
-     * @param tags      Tags to apply to all recorded metrics.
-     * @param <K>       Cache key type.
-     * @param <V>       Cache value type.
-     * @param <C>       The cache type.
-     * @return The instrumented cache, unchanged. The original cache is not wrapped or proxied in any way.
-     * @see com.google.common.cache.CacheStats
-     */
-    public static <K, V, C extends Cache<K, V>> C monitor(MeterRegistry registry, C cache, String cacheName, Iterable<Tag> tags) {
-        new GuavaCacheMetrics<>(cache, cacheName, tags).bindTo(registry);
-=======
      * @param tags Tags to apply to all recorded metrics.
+     * @param <K> Cache key type.
+     * @param <V> Cache value type.
      * @param <C> The cache type.
      * @return The instrumented cache, unchanged. The original cache is not wrapped or
      * proxied in any way.
      * @see com.google.common.cache.CacheStats
      */
-    public static <C extends Cache<?, ?>> C monitor(MeterRegistry registry, C cache, String cacheName,
+    public static <K, V, C extends Cache<K, V>> C monitor(MeterRegistry registry, C cache, String cacheName,
             Iterable<Tag> tags) {
-        new GuavaCacheMetrics(cache, cacheName, tags).bindTo(registry);
->>>>>>> 4f3cf5ac
+        new GuavaCacheMetrics<>(cache, cacheName, tags).bindTo(registry);
         return cache;
     }
 
@@ -146,7 +125,6 @@
         }
     }
 
-<<<<<<< HEAD
     @Nullable
     private Long getOrDefault(Function<Cache<?, ?>, Long> function, @Nullable Long defaultValue) {
         C ref = getCache();
@@ -165,6 +143,5 @@
 
         return defaultValue;
     }
-=======
->>>>>>> 4f3cf5ac
+
 }