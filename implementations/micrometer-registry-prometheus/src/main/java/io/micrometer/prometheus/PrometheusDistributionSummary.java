--- conflicted
+++ resolved
@@ -36,12 +36,6 @@
 
     private static final CountAtBucket[] EMPTY_HISTOGRAM = new CountAtBucket[0];
 
-<<<<<<< HEAD
-=======
-    @Nullable
-    private final Histogram histogram;
-
->>>>>>> 312eddf6
     private final LongAdder count = new LongAdder();
 
     private final DoubleAdder amount = new DoubleAdder();
@@ -49,64 +43,38 @@
     private final TimeWindowMax max;
 
     private final HistogramFlavor histogramFlavor;
-    @Nullable private final Histogram histogram;
+
+    @Nullable
+    private final Histogram histogram;
+
     private boolean exemplarsEnabled = false;
 
-<<<<<<< HEAD
-    PrometheusDistributionSummary(Id id, Clock clock, DistributionStatisticConfig distributionStatisticConfig, double scale, HistogramFlavor histogramFlavor, @Nullable HistogramExemplarSampler exemplarSampler) {
-        super(id, clock,
-                DistributionStatisticConfig.builder()
-                        .percentilesHistogram(false)
-                        .serviceLevelObjectives()
-                        .build()
-                        .merge(distributionStatisticConfig),
-                scale, false);
-=======
     PrometheusDistributionSummary(Id id, Clock clock, DistributionStatisticConfig distributionStatisticConfig,
-            double scale, HistogramFlavor histogramFlavor) {
+            double scale, HistogramFlavor histogramFlavor, @Nullable HistogramExemplarSampler exemplarSampler) {
         super(id, clock, DistributionStatisticConfig.builder().percentilesHistogram(false).serviceLevelObjectives()
                 .build().merge(distributionStatisticConfig), scale, false);
->>>>>>> 312eddf6
 
         this.histogramFlavor = histogramFlavor;
         this.max = new TimeWindowMax(clock, distributionStatisticConfig);
 
         if (distributionStatisticConfig.isPublishingHistogram()) {
             switch (histogramFlavor) {
-<<<<<<< HEAD
-                case Prometheus:
-                    PrometheusHistogram prometheusHistogram = new PrometheusHistogram(clock, distributionStatisticConfig, exemplarSampler);
-                    this.histogram = prometheusHistogram;
-                    this.exemplarsEnabled = prometheusHistogram.isExemplarsEnabled();
-                    break;
-                case VictoriaMetrics:
-                    this.histogram = new FixedBoundaryVictoriaMetricsHistogram();
-                    break;
-                default:
-                    this.histogram = null;
-                    break;
+            case Prometheus:
+                PrometheusHistogram prometheusHistogram = new PrometheusHistogram(clock, distributionStatisticConfig,
+                        exemplarSampler);
+                this.histogram = prometheusHistogram;
+                this.exemplarsEnabled = prometheusHistogram.isExemplarsEnabled();
+                break;
+            case VictoriaMetrics:
+                this.histogram = new FixedBoundaryVictoriaMetricsHistogram();
+                break;
+            default:
+                this.histogram = null;
+                break;
             }
         }
         else {
             this.histogram = null;
-=======
-            case Prometheus:
-                histogram = new TimeWindowFixedBoundaryHistogram(clock, DistributionStatisticConfig.builder()
-                        // effectively never roll over
-                        .expiry(Duration.ofDays(1825)).bufferLength(1).build().merge(distributionStatisticConfig),
-                        true);
-                break;
-            case VictoriaMetrics:
-                histogram = new FixedBoundaryVictoriaMetricsHistogram();
-                break;
-            default:
-                histogram = null;
-                break;
-            }
-        }
-        else {
-            histogram = null;
->>>>>>> 312eddf6
         }
     }
 
@@ -120,7 +88,8 @@
             histogram.recordDouble(amount);
     }
 
-    @Nullable Exemplar[] exemplars() {
+    @Nullable
+    Exemplar[] exemplars() {
         if (exemplarsEnabled) {
             return ((PrometheusHistogram) histogram).exemplars();
         }
