/*
 * Copyright 2021 VMware, Inc.
 *
 * Licensed under the Apache License, Version 2.0 (the "License");
 * you may not use this file except in compliance with the License.
 * You may obtain a copy of the License at
 *
 * https://www.apache.org/licenses/LICENSE-2.0
 *
 * Unless required by applicable law or agreed to in writing, software
 * distributed under the License is distributed on an "AS IS" BASIS,
 * WITHOUT WARRANTIES OR CONDITIONS OF ANY KIND, either express or implied.
 * See the License for the specific language governing permissions and
 * limitations under the License.
 */
package io.micrometer.dynatrace;

import io.micrometer.core.instrument.Meter;
import io.micrometer.core.instrument.config.NamingConvention;
import io.micrometer.core.lang.Nullable;
import io.micrometer.dynatrace.v1.DynatraceNamingConventionV1;

/**
 * {@link NamingConvention} for Dynatrace. Delegates to the API-specific naming convention.
 *
 * @author Oriol Barcelona Palau
 * @author Jon Schneider
 * @author Johnny Lim
 * @author Georg Pirklbauer
 * @since 1.1.0
 */
public class DynatraceNamingConvention implements NamingConvention {
    private final NamingConvention versionSpecificNamingConvention;

<<<<<<< HEAD
    /**
     * Create a {@code DynatraceNamingConvention} instance.
     *
     * @param delegate delegate {@link NamingConvention}
     * @param version Dynatrace API version
     * @since 1.8.0
     */
    public DynatraceNamingConvention(NamingConvention delegate, DynatraceApiVersion version) {
        if (version != DynatraceApiVersion.V1) {
            throw new IllegalArgumentException("At the moment, V1 is the only supported version");
        }
        this.versionSpecificNamingConvention = new DynatraceNamingConventionV1(delegate);
    }
=======
    private static final WarnThenDebugLogger logger = new WarnThenDebugLogger(DynatraceNamingConvention.class);

    private static final Pattern NAME_CLEANUP_PATTERN = Pattern.compile("[^\\w._-]");

    private static final Pattern LEADING_NUMERIC_PATTERN = Pattern.compile("[._-]([\\d])+");

    private static final Pattern KEY_CLEANUP_PATTERN = Pattern.compile("[^\\w.-]");

    private static final int TAG_VALUE_MAX_LENGTH = 128;

    private final NamingConvention delegate;
>>>>>>> 4f3cf5ac

    public DynatraceNamingConvention(NamingConvention delegate) {
        this(delegate, DynatraceApiVersion.V1);
    }

    public DynatraceNamingConvention() {
        this(NamingConvention.dot);
    }

    @Override
    public String name(String name, Meter.Type type, @Nullable String baseUnit) {
        return versionSpecificNamingConvention.name(name, type, baseUnit);
    }

    @Override
    public String name(String name, Meter.Type type) {
        return versionSpecificNamingConvention.name(name, type);
    }

    @Override
    public String tagKey(String key) {
        return versionSpecificNamingConvention.tagKey(key);
    }

    @Override
    public String tagValue(String value) {
        return versionSpecificNamingConvention.tagValue(value);
    }
<<<<<<< HEAD
}
=======

}
>>>>>>> 4f3cf5ac
<|MERGE_RESOLUTION|>--- conflicted
+++ resolved
@@ -21,7 +21,8 @@
 import io.micrometer.dynatrace.v1.DynatraceNamingConventionV1;
 
 /**
- * {@link NamingConvention} for Dynatrace. Delegates to the API-specific naming convention.
+ * {@link NamingConvention} for Dynatrace. Delegates to the API-specific naming
+ * convention.
  *
  * @author Oriol Barcelona Palau
  * @author Jon Schneider
@@ -30,12 +31,11 @@
  * @since 1.1.0
  */
 public class DynatraceNamingConvention implements NamingConvention {
+
     private final NamingConvention versionSpecificNamingConvention;
 
-<<<<<<< HEAD
     /**
      * Create a {@code DynatraceNamingConvention} instance.
-     *
      * @param delegate delegate {@link NamingConvention}
      * @param version Dynatrace API version
      * @since 1.8.0
@@ -46,19 +46,6 @@
         }
         this.versionSpecificNamingConvention = new DynatraceNamingConventionV1(delegate);
     }
-=======
-    private static final WarnThenDebugLogger logger = new WarnThenDebugLogger(DynatraceNamingConvention.class);
-
-    private static final Pattern NAME_CLEANUP_PATTERN = Pattern.compile("[^\\w._-]");
-
-    private static final Pattern LEADING_NUMERIC_PATTERN = Pattern.compile("[._-]([\\d])+");
-
-    private static final Pattern KEY_CLEANUP_PATTERN = Pattern.compile("[^\\w.-]");
-
-    private static final int TAG_VALUE_MAX_LENGTH = 128;
-
-    private final NamingConvention delegate;
->>>>>>> 4f3cf5ac
 
     public DynatraceNamingConvention(NamingConvention delegate) {
         this(delegate, DynatraceApiVersion.V1);
@@ -87,9 +74,5 @@
     public String tagValue(String value) {
         return versionSpecificNamingConvention.tagValue(value);
     }
-<<<<<<< HEAD
-}
-=======
 
-}
->>>>>>> 4f3cf5ac
+}