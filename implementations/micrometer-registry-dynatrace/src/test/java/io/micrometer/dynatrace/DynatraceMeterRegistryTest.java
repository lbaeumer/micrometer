/*
 * Copyright 2021 VMware, Inc.
 *
 * Licensed under the Apache License, Version 2.0 (the "License");
 * you may not use this file except in compliance with the License.
 * You may obtain a copy of the License at
 *
 * https://www.apache.org/licenses/LICENSE-2.0
 *
 * Unless required by applicable law or agreed to in writing, software
 * distributed under the License is distributed on an "AS IS" BASIS,
 * WITHOUT WARRANTIES OR CONDITIONS OF ANY KIND, either express or implied.
 * See the License for the specific language governing permissions and
 * limitations under the License.
 */
package io.micrometer.dynatrace;

import io.micrometer.core.instrument.Counter;
import io.micrometer.core.instrument.MockClock;
import io.micrometer.core.instrument.Timer;
import io.micrometer.core.ipc.http.HttpSender;
import org.junit.jupiter.api.BeforeEach;
import org.junit.jupiter.api.Test;
import org.mockito.ArgumentCaptor;

import static java.util.concurrent.TimeUnit.MILLISECONDS;
import static org.assertj.core.api.Assertions.assertThat;
import static org.assertj.core.api.Assertions.entry;
import static org.mockito.ArgumentMatchers.any;
import static org.mockito.ArgumentMatchers.isA;
import static org.mockito.Mockito.*;

/**
 * Tests for {@link DynatraceMeterRegistry}.
 *
 * @author Jonatan Ivanov
 */
class DynatraceMeterRegistryTest {

    private DynatraceConfig config;

    private MockClock clock;

    private HttpSender httpClient;

    private DynatraceMeterRegistry meterRegistry;

    @BeforeEach
    void setUp() {
        this.config = createDefaultDynatraceConfig();
        this.clock = new MockClock();
        this.clock.add(System.currentTimeMillis(), MILLISECONDS); // Set the clock to
                                                                  // something recent so
                                                                  // that the Dynatrace
                                                                  // library will not
                                                                  // complain.
        this.httpClient = mock(HttpSender.class);
        this.meterRegistry = DynatraceMeterRegistry.builder(config).clock(clock).httpClient(httpClient).build();
    }

    @Test
    void shouldSendProperRequest() throws Throwable {
        HttpSender.Request.Builder builder = HttpSender.Request.build(config.uri(), httpClient);
        when(httpClient.post(config.uri())).thenReturn(builder);
<<<<<<< HEAD
        when(httpClient.send(isA(HttpSender.Request.class))).thenReturn(new HttpSender.Response(202,
                "{ \"linesOk\": 3, \"linesInvalid\": 0, \"error\": null }"
        ));
=======
        when(httpClient.send(isA(HttpSender.Request.class)))
                .thenReturn(new HttpSender.Response(202, "{ \"linesOk\": 4, \"linesInvalid\": 0, \"error\": null }"));
>>>>>>> 312eddf6

        Double gauge = meterRegistry.gauge("my.gauge", 42d);
        Counter counter = meterRegistry.counter("my.counter");
        counter.increment(12d);
        Timer timer = meterRegistry.timer("my.timer");
        timer.record(22, MILLISECONDS);
        timer.record(42, MILLISECONDS);
        timer.record(32, MILLISECONDS);
        timer.record(12, MILLISECONDS);
        clock.add(config.step());

        meterRegistry.publish();

        ArgumentCaptor<HttpSender.Request> argumentCaptor = ArgumentCaptor.forClass(HttpSender.Request.class);
        verify(httpClient).send(argumentCaptor.capture());
        HttpSender.Request request = argumentCaptor.getValue();

        assertThat(request.getRequestHeaders()).containsOnly(entry("Content-Type", "text/plain"),
                entry("User-Agent", "micrometer"), entry("Authorization", "Api-Token apiToken"));
        assertThat(request.getEntity()).asString().hasLineCount(3)
                .contains("my.counter,dt.metrics.source=micrometer count,delta=12.0 " + clock.wallTime())
<<<<<<< HEAD
                .contains("my.gauge,dt.metrics.source=micrometer gauge," + gauge + " " + clock.wallTime())
                .contains("my.timer,dt.metrics.source=micrometer gauge,min=12.0,max=42.0,sum=108.0,count=4 " + clock.wallTime());
=======
                .contains("my.gauge,dt.metrics.source=micrometer gauge," + gauge.doubleValue() + " " + clock.wallTime())
                .contains("my.timer,dt.metrics.source=micrometer gauge,min=0.0,max=42.0,sum=108.0,count=4 "
                        + clock.wallTime());
>>>>>>> 312eddf6
    }

    @Test
    void shouldResetBetweenRequests() throws Throwable {
        HttpSender.Request.Builder builder = HttpSender.Request.build(config.uri(), httpClient);
        when(httpClient.post(config.uri())).thenReturn(builder);
<<<<<<< HEAD
        when(httpClient.send(isA(HttpSender.Request.class))).thenReturn(new HttpSender.Response(202,
                "{ \"linesOk\": 1, \"linesInvalid\": 0, \"error\": null }"
        ));

        Timer timer = Timer.builder("my.timer").register(meterRegistry);
=======
        Timer timer = Timer.builder("my.timer").publishPercentiles(0.5).register(meterRegistry);
>>>>>>> 312eddf6
        timer.record(22, MILLISECONDS);
        timer.record(50, MILLISECONDS);
        clock.add(config.step());

        meterRegistry.publish();

        ArgumentCaptor<HttpSender.Request> argumentCaptor = ArgumentCaptor.forClass(HttpSender.Request.class);
        verify(httpClient).send(argumentCaptor.capture());
        HttpSender.Request request = argumentCaptor.getValue();

<<<<<<< HEAD
        assertThat(request.getEntity()).asString()
                .hasLineCount(1)
                .contains("my.timer,dt.metrics.source=micrometer gauge,min=22.0,max=50.0,sum=72.0,count=2 " + clock.wallTime());

        // both are bigger than the previous min and smaller than the previous max. They will only show up if the
        // summary was reset in between exports.
        timer.record(33, MILLISECONDS);
        timer.record(44, MILLISECONDS);
        clock.add(config.step());

        meterRegistry.publish();
        ArgumentCaptor<HttpSender.Request> argumentCaptor2 = ArgumentCaptor.forClass(HttpSender.Request.class);
        // needs to be two, since the previous request is also counted.
        verify(httpClient, times(2)).send(argumentCaptor2.capture());
        HttpSender.Request request2 = argumentCaptor2.getValue();

        assertThat(request2.getEntity()).asString()
                .hasLineCount(1)
                .contains("my.timer,dt.metrics.source=micrometer gauge,min=33.0,max=44.0,sum=77.0,count=2 " + clock.wallTime());
=======
        assertThat(request.getEntity()).asString().hasLineCount(2)
                .contains("my.timer,dt.metrics.source=micrometer gauge,min=22.0,max=22.0,sum=22.0,count=1 "
                        + clock.wallTime())
                .contains("my.timer.percentile,phi=0.5,dt.metrics.source=micrometer gauge,0.0 " + clock.wallTime());
>>>>>>> 312eddf6
    }


    @Test
    void shouldNotTrackPercentilesWithDynatraceSummary() throws Throwable {
        HttpSender.Request.Builder builder = HttpSender.Request.build(config.uri(), httpClient);
        when(httpClient.post(config.uri())).thenReturn(builder);
<<<<<<< HEAD
        Timer timer = Timer.builder("my.timer")
                .publishPercentiles(0.5, 0.75, 0.9, 0.99)
                .register(meterRegistry);
=======
        Timer timer = Timer.builder("my.timer").publishPercentiles(0.5, 0.0).register(meterRegistry);
>>>>>>> 312eddf6
        timer.record(22, MILLISECONDS);
        timer.record(55, MILLISECONDS);

        clock.add(config.step());
        meterRegistry.publish();

        ArgumentCaptor<HttpSender.Request> argumentCaptor = ArgumentCaptor.forClass(HttpSender.Request.class);
        verify(httpClient).send(argumentCaptor.capture());
        HttpSender.Request request = argumentCaptor.getValue();

<<<<<<< HEAD
        assertThat(request.getEntity()).asString()
                .hasLineCount(1)
                .contains("my.timer,dt.metrics.source=micrometer gauge,min=22.0,max=55.0,sum=77.0,count=2 " + clock.wallTime());
=======
        assertThat(request.getEntity()).asString().hasLineCount(3)
                .contains("my.timer,dt.metrics.source=micrometer gauge,min=22.0,max=22.0,sum=22.0,count=1 "
                        + clock.wallTime())
                .contains("my.timer.percentile,phi=0,dt.metrics.source=micrometer gauge,0.0 " + clock.wallTime())
                .contains("my.timer.percentile,phi=0.5,dt.metrics.source=micrometer gauge,0.0 " + clock.wallTime());
>>>>>>> 312eddf6
    }

    @Test
    void shouldNotExportLinesWithZeroCount() throws Throwable {
        HttpSender.Request.Builder builder = HttpSender.Request.build(config.uri(), httpClient);
        when(httpClient.post(config.uri())).thenReturn(builder);
<<<<<<< HEAD
        Timer timer = Timer.builder("my.timer").register(meterRegistry);
=======
        Timer timer = Timer.builder("my.timer").publishPercentiles(0.0).register(meterRegistry);
        timer.record(22, MILLISECONDS);
        clock.add(config.step());
>>>>>>> 312eddf6

        // ---> first export interval, one request is sent:
        timer.record(44, MILLISECONDS);
        clock.add(config.step());
        meterRegistry.publish();

        ArgumentCaptor<HttpSender.Request> argumentCaptor = ArgumentCaptor.forClass(HttpSender.Request.class);
        verify(httpClient).send(argumentCaptor.capture());
        HttpSender.Request request = argumentCaptor.getValue();

<<<<<<< HEAD
        assertThat(request.getEntity()).asString()
                .hasLineCount(1)
                .contains("my.timer,dt.metrics.source=micrometer gauge,min=44.0,max=44.0,sum=44.0,count=1 " + clock.wallTime());

        // reset for next export interval
        reset(httpClient);
        when(httpClient.post(config.uri())).thenReturn(builder);

        // ---> second export interval, no values are recorded
        clock.add(config.step());
        meterRegistry.publish();

        // if the line has 0 count, don't send anything
        verify(httpClient, never()).send(any());

        // reset for next export interval
        reset(httpClient);
        when(httpClient.post(config.uri())).thenReturn(builder);

        // ---> third export interval
        timer.record(33, MILLISECONDS);
        clock.add(config.step());
        meterRegistry.publish();

        ArgumentCaptor<HttpSender.Request> argumentCaptor2 = ArgumentCaptor.forClass(HttpSender.Request.class);
        verify(httpClient).send(argumentCaptor2.capture());
        HttpSender.Request request2 = argumentCaptor2.getValue();

        assertThat(request2.getEntity()).asString()
                .hasLineCount(1)
                .contains("my.timer,dt.metrics.source=micrometer gauge,min=33.0,max=33.0,sum=33.0,count=1 " + clock.wallTime());
=======
        assertThat(request.getEntity()).asString().hasLineCount(2)
                .contains("my.timer,dt.metrics.source=micrometer gauge,min=22.0,max=22.0,sum=22.0,count=1 "
                        + clock.wallTime())
                .contains("my.timer.percentile,phi=0,dt.metrics.source=micrometer gauge,0.0 " + clock.wallTime());
>>>>>>> 312eddf6
    }

    private DynatraceConfig createDefaultDynatraceConfig() {
        return new DynatraceConfig() {
            @Override
            public String get(String key) {
                return null;
            }

            @Override
            public String uri() {
                return "http://localhost";
            }

            @Override
            public String apiToken() {
                return "apiToken";
            }

            @Override
            public DynatraceApiVersion apiVersion() {
                return DynatraceApiVersion.V2;
            }
        };
    }

}<|MERGE_RESOLUTION|>--- conflicted
+++ resolved
@@ -62,14 +62,8 @@
     void shouldSendProperRequest() throws Throwable {
         HttpSender.Request.Builder builder = HttpSender.Request.build(config.uri(), httpClient);
         when(httpClient.post(config.uri())).thenReturn(builder);
-<<<<<<< HEAD
-        when(httpClient.send(isA(HttpSender.Request.class))).thenReturn(new HttpSender.Response(202,
-                "{ \"linesOk\": 3, \"linesInvalid\": 0, \"error\": null }"
-        ));
-=======
         when(httpClient.send(isA(HttpSender.Request.class)))
-                .thenReturn(new HttpSender.Response(202, "{ \"linesOk\": 4, \"linesInvalid\": 0, \"error\": null }"));
->>>>>>> 312eddf6
+                .thenReturn(new HttpSender.Response(202, "{ \"linesOk\": 3, \"linesInvalid\": 0, \"error\": null }"));
 
         Double gauge = meterRegistry.gauge("my.gauge", 42d);
         Counter counter = meterRegistry.counter("my.counter");
@@ -91,29 +85,19 @@
                 entry("User-Agent", "micrometer"), entry("Authorization", "Api-Token apiToken"));
         assertThat(request.getEntity()).asString().hasLineCount(3)
                 .contains("my.counter,dt.metrics.source=micrometer count,delta=12.0 " + clock.wallTime())
-<<<<<<< HEAD
                 .contains("my.gauge,dt.metrics.source=micrometer gauge," + gauge + " " + clock.wallTime())
-                .contains("my.timer,dt.metrics.source=micrometer gauge,min=12.0,max=42.0,sum=108.0,count=4 " + clock.wallTime());
-=======
-                .contains("my.gauge,dt.metrics.source=micrometer gauge," + gauge.doubleValue() + " " + clock.wallTime())
-                .contains("my.timer,dt.metrics.source=micrometer gauge,min=0.0,max=42.0,sum=108.0,count=4 "
+                .contains("my.timer,dt.metrics.source=micrometer gauge,min=12.0,max=42.0,sum=108.0,count=4 "
                         + clock.wallTime());
->>>>>>> 312eddf6
     }
 
     @Test
     void shouldResetBetweenRequests() throws Throwable {
         HttpSender.Request.Builder builder = HttpSender.Request.build(config.uri(), httpClient);
         when(httpClient.post(config.uri())).thenReturn(builder);
-<<<<<<< HEAD
-        when(httpClient.send(isA(HttpSender.Request.class))).thenReturn(new HttpSender.Response(202,
-                "{ \"linesOk\": 1, \"linesInvalid\": 0, \"error\": null }"
-        ));
+        when(httpClient.send(isA(HttpSender.Request.class)))
+                .thenReturn(new HttpSender.Response(202, "{ \"linesOk\": 1, \"linesInvalid\": 0, \"error\": null }"));
 
         Timer timer = Timer.builder("my.timer").register(meterRegistry);
-=======
-        Timer timer = Timer.builder("my.timer").publishPercentiles(0.5).register(meterRegistry);
->>>>>>> 312eddf6
         timer.record(22, MILLISECONDS);
         timer.record(50, MILLISECONDS);
         clock.add(config.step());
@@ -124,12 +108,11 @@
         verify(httpClient).send(argumentCaptor.capture());
         HttpSender.Request request = argumentCaptor.getValue();
 
-<<<<<<< HEAD
-        assertThat(request.getEntity()).asString()
-                .hasLineCount(1)
-                .contains("my.timer,dt.metrics.source=micrometer gauge,min=22.0,max=50.0,sum=72.0,count=2 " + clock.wallTime());
-
-        // both are bigger than the previous min and smaller than the previous max. They will only show up if the
+        assertThat(request.getEntity()).asString().hasLineCount(1).contains(
+                "my.timer,dt.metrics.source=micrometer gauge,min=22.0,max=50.0,sum=72.0,count=2 " + clock.wallTime());
+
+        // both are bigger than the previous min and smaller than the previous max. They
+        // will only show up if the
         // summary was reset in between exports.
         timer.record(33, MILLISECONDS);
         timer.record(44, MILLISECONDS);
@@ -141,29 +124,15 @@
         verify(httpClient, times(2)).send(argumentCaptor2.capture());
         HttpSender.Request request2 = argumentCaptor2.getValue();
 
-        assertThat(request2.getEntity()).asString()
-                .hasLineCount(1)
-                .contains("my.timer,dt.metrics.source=micrometer gauge,min=33.0,max=44.0,sum=77.0,count=2 " + clock.wallTime());
-=======
-        assertThat(request.getEntity()).asString().hasLineCount(2)
-                .contains("my.timer,dt.metrics.source=micrometer gauge,min=22.0,max=22.0,sum=22.0,count=1 "
-                        + clock.wallTime())
-                .contains("my.timer.percentile,phi=0.5,dt.metrics.source=micrometer gauge,0.0 " + clock.wallTime());
->>>>>>> 312eddf6
-    }
-
+        assertThat(request2.getEntity()).asString().hasLineCount(1).contains(
+                "my.timer,dt.metrics.source=micrometer gauge,min=33.0,max=44.0,sum=77.0,count=2 " + clock.wallTime());
+    }
 
     @Test
     void shouldNotTrackPercentilesWithDynatraceSummary() throws Throwable {
         HttpSender.Request.Builder builder = HttpSender.Request.build(config.uri(), httpClient);
         when(httpClient.post(config.uri())).thenReturn(builder);
-<<<<<<< HEAD
-        Timer timer = Timer.builder("my.timer")
-                .publishPercentiles(0.5, 0.75, 0.9, 0.99)
-                .register(meterRegistry);
-=======
-        Timer timer = Timer.builder("my.timer").publishPercentiles(0.5, 0.0).register(meterRegistry);
->>>>>>> 312eddf6
+        Timer timer = Timer.builder("my.timer").publishPercentiles(0.5, 0.75, 0.9, 0.99).register(meterRegistry);
         timer.record(22, MILLISECONDS);
         timer.record(55, MILLISECONDS);
 
@@ -174,30 +143,15 @@
         verify(httpClient).send(argumentCaptor.capture());
         HttpSender.Request request = argumentCaptor.getValue();
 
-<<<<<<< HEAD
-        assertThat(request.getEntity()).asString()
-                .hasLineCount(1)
-                .contains("my.timer,dt.metrics.source=micrometer gauge,min=22.0,max=55.0,sum=77.0,count=2 " + clock.wallTime());
-=======
-        assertThat(request.getEntity()).asString().hasLineCount(3)
-                .contains("my.timer,dt.metrics.source=micrometer gauge,min=22.0,max=22.0,sum=22.0,count=1 "
-                        + clock.wallTime())
-                .contains("my.timer.percentile,phi=0,dt.metrics.source=micrometer gauge,0.0 " + clock.wallTime())
-                .contains("my.timer.percentile,phi=0.5,dt.metrics.source=micrometer gauge,0.0 " + clock.wallTime());
->>>>>>> 312eddf6
+        assertThat(request.getEntity()).asString().hasLineCount(1).contains(
+                "my.timer,dt.metrics.source=micrometer gauge,min=22.0,max=55.0,sum=77.0,count=2 " + clock.wallTime());
     }
 
     @Test
     void shouldNotExportLinesWithZeroCount() throws Throwable {
         HttpSender.Request.Builder builder = HttpSender.Request.build(config.uri(), httpClient);
         when(httpClient.post(config.uri())).thenReturn(builder);
-<<<<<<< HEAD
         Timer timer = Timer.builder("my.timer").register(meterRegistry);
-=======
-        Timer timer = Timer.builder("my.timer").publishPercentiles(0.0).register(meterRegistry);
-        timer.record(22, MILLISECONDS);
-        clock.add(config.step());
->>>>>>> 312eddf6
 
         // ---> first export interval, one request is sent:
         timer.record(44, MILLISECONDS);
@@ -208,10 +162,8 @@
         verify(httpClient).send(argumentCaptor.capture());
         HttpSender.Request request = argumentCaptor.getValue();
 
-<<<<<<< HEAD
-        assertThat(request.getEntity()).asString()
-                .hasLineCount(1)
-                .contains("my.timer,dt.metrics.source=micrometer gauge,min=44.0,max=44.0,sum=44.0,count=1 " + clock.wallTime());
+        assertThat(request.getEntity()).asString().hasLineCount(1).contains(
+                "my.timer,dt.metrics.source=micrometer gauge,min=44.0,max=44.0,sum=44.0,count=1 " + clock.wallTime());
 
         // reset for next export interval
         reset(httpClient);
@@ -237,15 +189,8 @@
         verify(httpClient).send(argumentCaptor2.capture());
         HttpSender.Request request2 = argumentCaptor2.getValue();
 
-        assertThat(request2.getEntity()).asString()
-                .hasLineCount(1)
-                .contains("my.timer,dt.metrics.source=micrometer gauge,min=33.0,max=33.0,sum=33.0,count=1 " + clock.wallTime());
-=======
-        assertThat(request.getEntity()).asString().hasLineCount(2)
-                .contains("my.timer,dt.metrics.source=micrometer gauge,min=22.0,max=22.0,sum=22.0,count=1 "
-                        + clock.wallTime())
-                .contains("my.timer.percentile,phi=0,dt.metrics.source=micrometer gauge,0.0 " + clock.wallTime());
->>>>>>> 312eddf6
+        assertThat(request2.getEntity()).asString().hasLineCount(1).contains(
+                "my.timer,dt.metrics.source=micrometer gauge,min=33.0,max=33.0,sum=33.0,count=1 " + clock.wallTime());
     }
 
     private DynatraceConfig createDefaultDynatraceConfig() {
