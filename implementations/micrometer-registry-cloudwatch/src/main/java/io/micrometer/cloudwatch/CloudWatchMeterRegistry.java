--- conflicted
+++ resolved
@@ -29,7 +29,6 @@
 import com.amazonaws.AbortedException;
 import com.amazonaws.handlers.AsyncHandler;
 import com.amazonaws.services.cloudwatch.AmazonCloudWatchAsync;
-<<<<<<< HEAD
 import com.amazonaws.services.cloudwatch.model.Dimension;
 import com.amazonaws.services.cloudwatch.model.MetricDatum;
 import com.amazonaws.services.cloudwatch.model.PutMetricDataRequest;
@@ -47,12 +46,6 @@
 import io.micrometer.core.instrument.TimeGauge;
 import io.micrometer.core.instrument.Timer;
 import io.micrometer.core.instrument.config.MissingRequiredConfigurationException;
-=======
-import com.amazonaws.services.cloudwatch.model.*;
-import io.micrometer.core.instrument.Tag;
-import io.micrometer.core.instrument.Timer;
-import io.micrometer.core.instrument.*;
->>>>>>> fc3d1f81
 import io.micrometer.core.instrument.step.StepMeterRegistry;
 import io.micrometer.core.instrument.util.NamedThreadFactory;
 import io.micrometer.core.instrument.util.StringUtils;
@@ -61,15 +54,6 @@
 import org.slf4j.Logger;
 import org.slf4j.LoggerFactory;
 
-<<<<<<< HEAD
-=======
-import java.util.*;
-import java.util.concurrent.CountDownLatch;
-import java.util.concurrent.ThreadFactory;
-import java.util.concurrent.TimeUnit;
-import java.util.stream.Stream;
-
->>>>>>> fc3d1f81
 import static java.util.stream.Collectors.toList;
 import static java.util.stream.StreamSupport.stream;
 
@@ -113,8 +97,7 @@
         super(config, clock);
 
         if (config.namespace() == null) {
-            throw new MissingRequiredConfigurationException(
-                    "namespace must be set to report metrics to CloudWatch");
+            throw new MissingRequiredConfigurationException("namespace must be set to report metrics to CloudWatch");
         }
 
         this.amazonCloudWatchAsync = amazonCloudWatchAsync;
@@ -181,19 +164,11 @@
     // VisibleForTesting
     List<MetricDatum> metricData() {
         Batch batch = new Batch();
-        // @formatter:off
-        return getMeters().stream().flatMap(m -> m.match(
-                batch::gaugeData,
-                batch::counterData,
-                batch::timerData,
-                batch::summaryData,
-                batch::longTaskTimerData,
-                batch::timeGaugeData,
-                batch::functionCounterData,
-                batch::functionTimerData,
-                batch::metricData)
-        ).collect(toList());
-        // @formatter:on
+        return getMeters().stream()
+                .flatMap(m -> m.match(batch::gaugeData, batch::counterData, batch::timerData, batch::summaryData,
+                        batch::longTaskTimerData, batch::timeGaugeData, batch::functionCounterData,
+                        batch::functionTimerData, batch::metricData))
+                .collect(toList());
     }
 
     // VisibleForTesting
