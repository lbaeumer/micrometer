--- conflicted
+++ resolved
@@ -23,19 +23,9 @@
 import org.slf4j.Logger;
 import org.slf4j.LoggerFactory;
 
-<<<<<<< HEAD
+import java.util.ArrayList;
 import java.net.MalformedURLException;
 import java.net.URLEncoder;
-=======
-import java.io.BufferedReader;
-import java.io.InputStream;
-import java.io.InputStreamReader;
-import java.io.OutputStream;
-import java.net.*;
-import java.nio.charset.StandardCharsets;
-import java.util.ArrayList;
-import java.util.Base64;
->>>>>>> 0f877f64
 import java.util.List;
 import java.util.concurrent.ThreadFactory;
 import java.util.concurrent.TimeUnit;
@@ -169,15 +159,10 @@
                     .replaceAll("(.)(\\p{Upper})", "$1_$2").toLowerCase();
             fields.add(new Field(fieldKey, value));
         }
-<<<<<<< HEAD
-
-        return Stream.of(influxLineProtocol(m.getId(), "unknown", fields.build()));
-=======
         if (fields.isEmpty()) {
             return Stream.empty();
         }
-        return Stream.of(influxLineProtocol(m.getId(), "unknown", fields.stream(), clock.wallTime()));
->>>>>>> 0f877f64
+        return Stream.of(influxLineProtocol(m.getId(), "unknown", fields.stream()));
     }
 
     private Stream<String> writeLongTaskTimer(LongTaskTimer timer) {
@@ -191,11 +176,7 @@
     // VisibleForTesting
     Stream<String> writeCounter(Meter.Id id, double count) {
         if (Double.isFinite(count)) {
-<<<<<<< HEAD
             return Stream.of(influxLineProtocol(id, "counter", Stream.of(new Field("value", count))));
-=======
-            return Stream.of(influxLineProtocol(id, "counter", Stream.of(new Field("value", count)), clock.wallTime()));
->>>>>>> 0f877f64
         }
         return Stream.empty();
     }
@@ -203,11 +184,7 @@
     // VisibleForTesting
     Stream<String> writeGauge(Meter.Id id, Double value) {
         if (Double.isFinite(value)) {
-<<<<<<< HEAD
             return Stream.of(influxLineProtocol(id, "gauge", Stream.of(new Field("value", value))));
-=======
-            return Stream.of(influxLineProtocol(id, "gauge", Stream.of(new Field("value", value)), clock.wallTime()));
->>>>>>> 0f877f64
         }
         return Stream.empty();
     }
