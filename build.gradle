buildscript {
<<<<<<< HEAD
    ext.javaLanguageVersion = JavaLanguageVersion.of(JavaVersion.current().isJava11Compatible() ? JavaVersion.current().getMajorVersion() : 17)
    ext.javaTargetVersion = JavaVersion.VERSION_1_8
    dependencyLocking {
        lockAllConfigurations()
    }
=======
>>>>>>> ec5b2386

    repositories {
        mavenCentral()
        gradlePluginPortal()
    }

    dependencies {
<<<<<<< HEAD
        classpath 'gradle.plugin.com.hierynomus.gradle.plugins:license-gradle-plugin:0.16.1'
        classpath 'com.netflix.nebula:nebula-release-plugin:17.1.0'
        classpath 'com.netflix.nebula:nebula-publishing-plugin:20.1.0'
        classpath 'com.netflix.nebula:nebula-project-plugin:10.1.2'
        classpath 'io.spring.nohttp:nohttp-gradle:0.0.11'
        classpath 'io.github.gradle-nexus:publish-plugin:1.3.0'
        classpath 'me.champeau.gradle:japicmp-gradle-plugin:0.4.1'
        classpath 'de.undercouch:gradle-download-task:5.2.1'
        classpath 'io.spring.javaformat:spring-javaformat-gradle-plugin:0.0.39'
        classpath 'com.diffplug.spotless:spotless-plugin-gradle:6.19.0'
=======
        classpath libs.plugin.license
        classpath libs.plugin.nebulaRelease
        classpath libs.plugin.nebulaPublishing
        classpath libs.plugin.nebulaProject
        classpath libs.plugin.noHttp
        classpath libs.plugin.nexusPublish
        classpath libs.plugin.javaformat
        classpath libs.plugin.japicmp
        classpath libs.plugin.downloadTask
>>>>>>> ec5b2386

        constraints {
            classpath(libs.asmForPlugins) {
                because 'Supports modern JDKs'
            }
        }
    }

    configurations.classpath.resolutionStrategy.cacheDynamicVersionsFor 0, 'minutes'
}

// TODO: remove this hack, see: https://github.com/nebula-plugins/nebula-release-plugin/issues/213
def releaseStage = findProperty('release.stage')
apply plugin: 'com.netflix.nebula.release'
release.defaultVersionStrategy = nebula.plugin.release.git.opinion.Strategies.SNAPSHOT

apply plugin: 'io.github.gradle-nexus.publish-plugin'
apply from: 'dependencies.gradle'

allprojects {
    group = 'io.micrometer'
    ext.'release.stage' = releaseStage ?: 'SNAPSHOT'

    afterEvaluate { project -> println "I'm configuring $project.name with version $project.version" }
}

subprojects {
    apply plugin: 'signing'
    apply plugin: 'io.spring.javaformat'
    apply plugin: 'com.diffplug.spotless'

    if (project.name != 'micrometer-bom') {
        if (project.name.contains('samples') || project.name.contains('benchmarks')) {
            apply plugin: 'java'
        } else {
            apply plugin: 'java-library'
        }
        apply plugin: 'com.github.hierynomus.license'
        apply plugin: 'checkstyle'
        apply plugin: 'io.spring.nohttp'

        java {
            // It is more idiomatic to define different features for different sets of optional
            // dependencies, e.g., 'dropwizard' and 'reactor'. If this library published Gradle
            // metadata, Gradle users would be able to use these feature names in their dependency
            // declarations instead of understanding the actual required optional dependencies.
            // But we don't publish Gradle metadata yet and this may be overkill so just have a
            // single feature for now to correspond to any optional dependency.
            registerFeature('optional') {
                usingSourceSet(sourceSets.main)
            }

            toolchain {
                languageVersion = javaLanguageVersion
            }
        }

        // All projects use optional annotations, but since we don't expose them downstream we would
        // have to add the dependency in every project, which is tedious so just do it here.
        dependencies {
            // JSR-305 only used for non-required meta-annotations
            optionalApi libs.jsr305
            checkstyle libs.spring.javaformatCheckstyle
        }

        tasks {
            compileJava {
                options.encoding = 'UTF-8'
                options.compilerArgs << '-Xlint:unchecked' << '-Xlint:deprecation'

                sourceCompatibility = javaTargetVersion
                targetCompatibility = javaTargetVersion

                // ensure Java 8 baseline is enforced for main source
                options.release = 8

                doLast {
                    task -> logger.info("Compiling with " + task.javaCompiler.get().executablePath)
                }
            }
            compileTestJava {
                options.encoding = 'UTF-8'
                options.compilerArgs << '-Xlint:unchecked' << '-Xlint:deprecation'
            }


            javadoc {
                if (project.name.contains('samples')) {
                    enabled = false
                } else {
                    configure(options) {
                        tags(
                                'apiNote:a:API Note:',
                                'implSpec:a:Implementation Requirements:',
                                'implNote:a:Implementation Note:'
                        )
                        options.addBooleanOption('Xdoclint:all,-missing', true)
                    }
                }
            }
        }

        normalization {
            runtimeClasspath {
                metaInf {
                    [
                            'Build-Date',
                            'Build-Date-UTC',
                            'Built-By',
                            'Built-OS',
                            'Build-Host',
                            'Build-Job',
                            'Build-Number',
                            'Build-Id',
                            'Change',
                            'Full-Change',
                            'Branch',
                            'Module-Origin',
                            'Created-By',
                            'Build-Java-Version'
                    ].each {
                        ignoreAttribute it
                        ignoreProperty it
                    }
                }
            }
        }

        //noinspection GroovyAssignabilityCheck
        test {
            // set heap size for the test JVM(s)
            maxHeapSize = "1500m"

            useJUnitPlatform {
                excludeTags 'docker'
            }

            retry {
                maxFailures = 5
                maxRetries = 3
            }
        }

        task dockerTest(type: Test) {
            // set heap size for the test JVM(s)
            maxHeapSize = "1500m"

            useJUnitPlatform {
                includeTags 'docker'
            }
        }

        project.tasks.withType(Test) { Test testTask ->
            testTask.testLogging.exceptionFormat = 'full'
        }

        license {
            header rootProject.file('gradle/licenseHeader.txt')
            strictCheck true
            mapping {
                java = 'SLASHSTAR_STYLE'
            }
            sourceSets = project.sourceSets

            ext.year = Calendar.getInstance().get(Calendar.YEAR)
            skipExistingHeaders = true
            exclude '**/*.json' // comments not supported
        }

        spotless {
            kotlin {
                ktlint().editorConfigOverride(['ktlint_standard_no-wildcard-imports': 'disabled'])
            }
        }

        // Publish resolved versions.
        plugins.withId('maven-publish') {
            publishing {
                publications {
                    nebula(MavenPublication) {
                        versionMapping {
                            allVariants {
                                fromResolutionResult()
                            }
                        }

                        // We publish resolved versions so don't need to publish our dependencyManagement
                        // too. This is different from many Maven projects, where published artifacts often
                        // don't include resolved versions and have a parent POM including dependencyManagement.
                        pom.withXml {
                            def dependencyManagement = asNode().get('dependencyManagement')
                            if (dependencyManagement != null) {
                                asNode().remove(dependencyManagement)
                            }
                        }
                    }
                }
            }
        }
    }

    plugins.withId('maven-publish') {
        publishing {
            publications {
                nebula(MavenPublication) {
                    // Nebula converts dynamic versions to static ones so it's ok.
                    suppressAllPomMetadataWarnings()
                }
            }
            repositories {
                maven {
                    name = 'Snapshot'
                    url = 'https://repo.spring.io/snapshot'
                    credentials {
                        username findProperty('SNAPSHOT_REPO_USER')
                        password findProperty('SNAPSHOT_REPO_PASSWORD')
                    }
                }
                maven {
                    name = 'Milestone'
                    url = 'https://repo.spring.io/milestone'
                    credentials {
                        username findProperty('MILESTONE_REPO_USER')
                        password findProperty('MILESTONE_REPO_PASSWORD')
                    }
                }
            }
        }

        signing {
            required = System.env.CIRCLE_STAGE == 'deploy'
            useInMemoryPgpKeys(findProperty('SIGNING_KEY'), findProperty('SIGNING_PASSWORD'))
            sign publishing.publications.nebula
        }

        // Nebula doesn't interface with Gradle's module format so just disable it for now.
        tasks.withType(GenerateModuleMetadata) {
            enabled = false
        }
    }

    tasks.register('downloadDependencies') {
        outputs.upToDateWhen { false }
        doLast {
            project.configurations.findAll { it.canBeResolved }*.files
        }
    }

    if (!['samples', 'benchmarks'].find { project.name.contains(it) }) {
        apply plugin: 'com.netflix.nebula.maven-publish'
        apply plugin: 'com.netflix.nebula.maven-manifest'
        apply plugin: 'com.netflix.nebula.maven-developer'
        apply plugin: 'com.netflix.nebula.javadoc-jar'
        apply plugin: 'com.netflix.nebula.source-jar'
        apply plugin: 'com.netflix.nebula.maven-apache-license'
        apply plugin: 'com.netflix.nebula.publish-verification'
        apply plugin: 'com.netflix.nebula.contacts'
        apply plugin: 'com.netflix.nebula.info'
        apply plugin: 'com.netflix.nebula.project'

        if (project.name != 'micrometer-bom') {
            jar {
                manifest.attributes.put('Automatic-Module-Name', project.name.replace('-', '.'))
                metaInf {
                    from "$rootDir/LICENSE"
                    from "$rootDir/NOTICE"
                }
            }

            task testModules(type: Exec) {
                dependsOn jar
                String executablePath = javaToolchains.launcherFor { languageVersion = javaLanguageVersion }.get().executablePath
                commandLine "$executablePath", '-p', "$jar.archivePath", '--list-modules'
                standardOutput = new ByteArrayOutputStream()
                ignoreExitValue = true

                doLast {
                    if (executionResult.get().getExitValue() != 0) {
                        throw new GradleException("Command finished with non-zero exit value ${executionResult.get().getExitValue()}:\n$standardOutput")
                    }
                }
            }

            check.dependsOn("testModules")

            if (!(project.name in ['micrometer-commons', 'micrometer-jetty11'])) {
                apply plugin: 'me.champeau.gradle.japicmp'
                apply plugin: 'de.undercouch.download'

                String compatibleVersion = project.name.contains("observation") ? compatibleObservationVersion : ext.compatibleVersion

                task downloadBaseline(type: Download) {
                    onlyIf {
                        if (project.gradle.startParameter.isOffline()) {
                            println 'Offline: skipping downloading of baseline and JAPICMP'
                            return false
                        } else if (compatibleVersion == 'SKIP') {
                            println 'SKIP: Instructed to skip the baseline comparison'
                            return false
                        } else {
                            println "Will download and perform baseline comparison with ${compatibleVersion}"
                            return true
                        }
                    }

                    onlyIfNewer true
                    compress true
                    String rootUrl
                    if (compatibleVersion.contains('-M') || compatibleVersion.contains('-RC')) {
                        rootUrl = 'https://repo.spring.io/milestone/'
                    } else if (compatibleVersion.contains('-SNAPSHOT') ) {
                        rootUrl = 'https://repo.spring.io/snapshot/'
                    } else {
                        rootUrl = repositories.mavenCentral().url
                    }

                    src "${rootUrl}io/micrometer/${project.name}/${compatibleVersion}/${project.name}-${compatibleVersion}.jar"
                    dest "${buildDir}/baselineLibs/${project.name}-${compatibleVersion}.jar"
                }

                task japicmp(type: me.champeau.gradle.japicmp.JapicmpTask) {
                    oldClasspath.from(files("${buildDir}/baselineLibs/${project.name}-${compatibleVersion}.jar"))
                    newClasspath.from(files(jar.archiveFile, project(":${project.name}").jar))
                    onlyBinaryIncompatibleModified = true
                    failOnModification = true
                    failOnSourceIncompatibility = true
                    txtOutputFile = file("${project.buildDir}/reports/japi.txt")
                    ignoreMissingClasses = true
                    includeSynthetic = true

                    compatibilityChangeExcludes = [ "METHOD_NEW_DEFAULT" ]

                    packageExcludes = ['io.micrometer.shaded.*', 'io.micrometer.statsd.internal']

                    onlyIf { compatibleVersion != 'SKIP' }
                }

                tasks.japicmp.dependsOn(downloadBaseline)
                tasks.japicmp.dependsOn(jar)
                tasks.check.dependsOn(japicmp)
            }
        }

        contacts {
            'tludwig@vmware.com' {
                moniker 'Tommy Ludwig'
                github 'shakuzen'
            }
        }
    }

    description = 'Application monitoring instrumentation facade'

    repositories {
        maven { 
            url 'https://repo.spring.io/snapshot/'
            content { includeGroup 'io.micrometer' }
        }
        mavenCentral()
    }

    def check = tasks.findByName('check')
    if (check) project.rootProject.tasks.releaseCheck.dependsOn check
}

nexusPublishing {
    repositories {
        mavenCentral {
            nexusUrl.set(uri('https://s01.oss.sonatype.org/service/local/'))
            snapshotRepositoryUrl.set(uri('https://repo.spring.io/snapshot/')) // not used but necessary for the plugin
            username = findProperty('MAVEN_CENTRAL_USER')
            password = findProperty('MAVEN_CENTRAL_PASSWORD')
        }
    }
}

<<<<<<< HEAD
task deleteLockFiles(type: Delete) {
    delete fileTree(dir: '.', include: '**/gradle.lockfile')
}

=======
>>>>>>> ec5b2386
wrapper {
    gradleVersion = '8.3'
}

defaultTasks 'build'<|MERGE_RESOLUTION|>--- conflicted
+++ resolved
@@ -1,12 +1,6 @@
 buildscript {
-<<<<<<< HEAD
     ext.javaLanguageVersion = JavaLanguageVersion.of(JavaVersion.current().isJava11Compatible() ? JavaVersion.current().getMajorVersion() : 17)
     ext.javaTargetVersion = JavaVersion.VERSION_1_8
-    dependencyLocking {
-        lockAllConfigurations()
-    }
-=======
->>>>>>> ec5b2386
 
     repositories {
         mavenCentral()
@@ -14,18 +8,6 @@
     }
 
     dependencies {
-<<<<<<< HEAD
-        classpath 'gradle.plugin.com.hierynomus.gradle.plugins:license-gradle-plugin:0.16.1'
-        classpath 'com.netflix.nebula:nebula-release-plugin:17.1.0'
-        classpath 'com.netflix.nebula:nebula-publishing-plugin:20.1.0'
-        classpath 'com.netflix.nebula:nebula-project-plugin:10.1.2'
-        classpath 'io.spring.nohttp:nohttp-gradle:0.0.11'
-        classpath 'io.github.gradle-nexus:publish-plugin:1.3.0'
-        classpath 'me.champeau.gradle:japicmp-gradle-plugin:0.4.1'
-        classpath 'de.undercouch:gradle-download-task:5.2.1'
-        classpath 'io.spring.javaformat:spring-javaformat-gradle-plugin:0.0.39'
-        classpath 'com.diffplug.spotless:spotless-plugin-gradle:6.19.0'
-=======
         classpath libs.plugin.license
         classpath libs.plugin.nebulaRelease
         classpath libs.plugin.nebulaPublishing
@@ -35,7 +17,7 @@
         classpath libs.plugin.javaformat
         classpath libs.plugin.japicmp
         classpath libs.plugin.downloadTask
->>>>>>> ec5b2386
+        classpath libs.plugin.spotless
 
         constraints {
             classpath(libs.asmForPlugins) {
@@ -390,7 +372,7 @@
     description = 'Application monitoring instrumentation facade'
 
     repositories {
-        maven { 
+        maven {
             url 'https://repo.spring.io/snapshot/'
             content { includeGroup 'io.micrometer' }
         }
@@ -412,13 +394,6 @@
     }
 }
 
-<<<<<<< HEAD
-task deleteLockFiles(type: Delete) {
-    delete fileTree(dir: '.', include: '**/gradle.lockfile')
-}
-
-=======
->>>>>>> ec5b2386
 wrapper {
     gradleVersion = '8.3'
 }
