def VERSIONS = [
        'ch.qos.logback:logback-classic:1.2.+',
        'colt:colt:1.2.0',
        'com.amazonaws:aws-java-sdk-cloudwatch:latest.release',
        'com.dynatrace.metric.util:dynatrace-metric-utils-java:latest.release',
        'com.fasterxml.jackson.core:jackson-databind:latest.release',
        'com.github.ben-manes.caffeine:caffeine:2.+',
        'com.github.charithe:kafka-junit:latest.release',
        // pinned to avoid issues with shaded slf4j version - see gh-3414
        'com.github.tomakehurst:wiremock-jre8-standalone:2.33.+',
        'com.google.auth:google-auth-library-oauth2-http:latest.release',
        'com.google.cloud:google-cloud-monitoring:3.6.+',
        'com.google.dagger:dagger:2.11',
        'com.google.dagger:dagger-compiler:2.11',
        'com.google.guava:guava:latest.release',
        'com.google.inject:guice:5.+',
        'com.hazelcast:hazelcast:latest.release',
        'com.h2database:h2:latest.release',
        'com.microsoft.azure:applicationinsights-core:2.+',
        // metrics are better with https://github.com/Netflix/Hystrix/pull/1568 introduced
        // in hystrix 1.5.12, but Netflix re-released 1.5.11 as 1.5.18 late in 2018.
        // <=1.5.11 or 1.5.18 doesn't break with Micrometer, but open metrics won't be correct necessarily.
        'com.netflix.hystrix:hystrix-core:1.5.12',
        'com.netflix.spectator:spectator-reg-atlas:1.3.+',
        'com.newrelic.agent.java:newrelic-api:5.+',
        'com.signalfx.public:signalfx-java:latest.release',
        'com.squareup.okhttp3:okhttp:latest.release',
        'com.tngtech.archunit:archunit-junit5:latest.release',
        'com.wavefront:wavefront-sdk-java:3.0.+',
        'io.dropwizard.metrics:metrics-core:4.+',
        'io.dropwizard.metrics:metrics-graphite:4.+',
        'io.dropwizard.metrics:metrics-jmx:4.+',
        // all io.grpc libraries must use the same version
        'io.grpc:grpc-api:latest.release',
        'io.grpc:grpc-core:latest.release',
        'io.grpc:grpc-services:latest.release',
        'io.grpc:grpc-stubs:latest.release',
        'io.grpc:grpc-alts:latest.release',
        'io.grpc:grpc-testing-proto:latest.release',
        'info.ganglia.gmetric4j:gmetric4j:latest.release',
<<<<<<< HEAD
        'io.prometheus:simpleclient_common:latest.release',
        'io.prometheus:simpleclient_pushgateway:latest.release',
=======
        'io.prometheus:simpleclient_common:0.15.+',
        'io.prometheus:simpleclient_pushgateway:0.15.+',
        'io.rest-assured:rest-assured:latest.release',
>>>>>>> ecfe4518
        'javax.cache:cache-api:latest.release',
        'javax.inject:javax.inject:1',
        'javax.servlet:javax.servlet-api:latest.release',
        'javax.xml.bind:jaxb-api:2.3.+',
        'io.micrometer:context-propagation:1.0.+',
        'org.jetbrains.kotlinx:kotlinx-coroutines-core:latest.release',
        'net.sf.ehcache:ehcache:latest.release',
        'org.apache.httpcomponents:httpasyncclient:latest.release',
        'org.apache.httpcomponents:httpclient:latest.release',
        'org.apache.kafka:kafka-clients:2.+',
        'org.apache.kafka:kafka-streams:2.+',
        'org.apache.logging.log4j:log4j-core:2.+',
        'org.apache.tomcat.embed:tomcat-embed-core:8.+',
        'org.aspectj:aspectjweaver:1.8.+',
        'org.assertj:assertj-core:latest.release',
        'org.awaitility:awaitility:latest.release',
        'org.eclipse.jetty:jetty-client:9.+',
        'org.eclipse.jetty:jetty-server:9.+',
        'org.eclipse.jetty:jetty-servlet:9.+',
        'org.ehcache:ehcache:latest.release',
        'org.glassfish.jersey.core:jersey-server:2.+',
        'org.glassfish.jersey.inject:jersey-hk2:2.+',
        'org.glassfish.jersey.test-framework.providers:jersey-test-framework-provider-inmemory:2.+',
        'org.hdrhistogram:HdrHistogram:latest.release',
        'org.hibernate:hibernate-entitymanager:5.+',
        'org.hsqldb:hsqldb:2.5.+', // 2.6.0 requires JDK 11.
        'org.jooq:jooq:3.14.+',
        'org.jsr107.ri:cache-ri-impl:1.0.0',
        'org.latencyutils:LatencyUtils:latest.release',
        'org.mockito:mockito-core:4.+', // 5.x requires JDK 11.
        'org.mockito:mockito-inline:4.+',
        'org.mongodb:mongodb-driver-sync:latest.release',
        'org.postgresql:postgresql:latest.release',
        'org.slf4j:slf4j-api:1.7.+',
        'org.springframework:spring-context:5.+',
        'org.springframework:spring-core:5+',
        'org.testcontainers:junit-jupiter:latest.release',
        'org.testcontainers:kafka:latest.release',
        'org.testcontainers:postgresql:latest.release',
        'org.testcontainers:mongodb:latest.release',
        'org.testcontainers:testcontainers:latest.release',
        'ru.lanwen.wiremock:wiremock-junit5:latest.release',
        'software.amazon.awssdk:cloudwatch:2.18.+'
]

def PLATFORM_BOMS = [
        'io.projectreactor:reactor-bom:2020.0.+',
        'io.netty:netty-bom:4.1.+',
        'org.junit:junit-bom:5.9.+' // Not using latest.release to avoid using a milestone version.
]

subprojects {
  plugins.withId('java-library') {
    dependencies {
      constraints {
        // Direct dependencies
        VERSIONS.each {version->
          // java-library plugin has three root configurations, so we apply constraints too all of
          // them so they all can use the managed versions.
          api version
          compileOnly version
          runtimeOnly version
        }
      }
      PLATFORM_BOMS.each {bom ->
        api platform(bom)
        compileOnly platform(bom)
        runtimeOnly platform(bom)
      }
    }
  }
}<|MERGE_RESOLUTION|>--- conflicted
+++ resolved
@@ -38,14 +38,9 @@
         'io.grpc:grpc-alts:latest.release',
         'io.grpc:grpc-testing-proto:latest.release',
         'info.ganglia.gmetric4j:gmetric4j:latest.release',
-<<<<<<< HEAD
         'io.prometheus:simpleclient_common:latest.release',
         'io.prometheus:simpleclient_pushgateway:latest.release',
-=======
-        'io.prometheus:simpleclient_common:0.15.+',
-        'io.prometheus:simpleclient_pushgateway:0.15.+',
         'io.rest-assured:rest-assured:latest.release',
->>>>>>> ecfe4518
         'javax.cache:cache-api:latest.release',
         'javax.inject:javax.inject:1',
         'javax.servlet:javax.servlet-api:latest.release',
