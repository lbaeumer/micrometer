--- conflicted
+++ resolved
@@ -86,13 +86,9 @@
 
     @Test
     @SuppressWarnings("serial")
-<<<<<<< HEAD
     void exceptionsAreMappedCorrectly() {
-=======
-    public void exceptionsAreMappedCorrectly() {
         assertThat(tagsProvider.httpRequestTags(event(500, new IllegalArgumentException(), "/app", (String[]) null)))
                 .containsExactlyInAnyOrder(tagsFrom("/app", 500, "IllegalArgumentException", "SERVER_ERROR"));
->>>>>>> 4f3cf5ac
         assertThat(tagsProvider.httpRequestTags(
                 event(500, new IllegalArgumentException(new NullPointerException()), "/app", (String[]) null)))
                         .containsExactlyInAnyOrder(tagsFrom("/app", 500, "NullPointerException", "SERVER_ERROR"));
