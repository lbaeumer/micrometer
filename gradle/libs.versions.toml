--- conflicted
+++ resolved
@@ -3,16 +3,10 @@
 application-insights = "2.6.4"
 archunit = "1.3.0"
 asmForPlugins = "7.3.1"
-<<<<<<< HEAD
 # 1.9.20.1 is the last release that accepts jdk 11 for building
 aspectjweaver = "1.9.20.1"
 assertj = "3.26.0"
-awaitility = "4.2.1"
-=======
-aspectjweaver = "1.9.22.1"
-assertj = "3.25.3"
 awaitility = "4.2.2"
->>>>>>> 39783aac
 caffeine = "2.9.3"
 cloudwatch2 = "2.26.14"
 colt = "1.2.0"
@@ -81,13 +75,8 @@
 rest-assured = "5.4.0"
 signalfx = "1.0.44"
 slf4j = "1.7.36"
-<<<<<<< HEAD
-spectator-atlas = "1.7.14"
+spectator-atlas = "1.7.18"
 spring = "5.3.36"
-=======
-spectator-atlas = "1.7.18"
-spring = "5.3.37"
->>>>>>> 39783aac
 spring-javaformat = "0.0.42"
 testcontainers = "1.19.8"
 tomcat = "8.5.100"
